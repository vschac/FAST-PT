--- conflicted
+++ resolved
@@ -49,13 +49,10 @@
 from .IA_tt import IA_tt
 from .IA_ABD import IA_A, IA_DEE, IA_DBB, P_IA_B
 from .IA_ta import IA_deltaE1, P_IA_deltaE2, IA_0E0E, IA_0B0B
-<<<<<<< HEAD
 from .IA_gb2 import IA_gb2_F2, IA_gb2_fe, IA_gb2_he, P_IA_13S2F2
 from .IA_gb2 import IA_gb2_S2F2, IA_gb2_S2fe, IA_gb2_S2he
-=======
 from .IA_ct import IA_tij_feG2, IA_tij_heG2, IA_tij_F2F2, IA_tij_G2G2, IA_tij_F2G2, P_IA_13G, P_IA_13F, P_22F_reg, P_22G_reg, IA_tij_F2G2reg
 from .IA_ctbias import IA_gb2_F2, IA_gb2_G2, IA_gb2_S2F2, IA_gb2_S2G2
->>>>>>> 34efd06c
 from .J_k import J_k
 from .OV import OV
 from .kPol import kPol
@@ -180,11 +177,8 @@
         self.OV_do = False
         self.kPol_do = False
         self.RSD_do = False
-<<<<<<< HEAD
         self.IA_gb2_do = False
-=======
         self.IA_tij_do = False
->>>>>>> 34efd06c
 
         for entry in to_do:  # convert to_do list to instructions for FAST-PT initialization
             if entry == 'one_loop_dd':
@@ -203,11 +197,8 @@
                 self.IA_tt_do = True
                 self.IA_ta_do = True
                 self.IA_mix_do = True
-<<<<<<< HEAD
                 self.IA_gb2_do = True
-=======
                 self.IA_tij_do = True
->>>>>>> 34efd06c
                 continue
             elif entry == 'IA_tt':
                 self.IA_tt_do = True
@@ -230,17 +221,15 @@
             elif entry == 'IRres':
                 self.dd_do = True
                 continue
-<<<<<<< HEAD
-            elif entry == 'gb2':
-                self.IA_gb2_do = True
-=======
             elif entry == 'tij':
                 self.IA_dd_do = True
                 self.IA_ta_do = True
                 self.IA_tt_do = True
                 self.IA_mix_do = True
                 self.IA_tij_do = True
->>>>>>> 34efd06c
+                continue
+            elif entry == 'gb2':
+                self.IA_gb2_do = True
                 continue
             elif entry == 'all' or entry == 'everything':
                 self.dd_do = True
@@ -252,11 +241,8 @@
                 self.kPol_do = True
                 self.RSD_do = True
                 self.cleft = True
-<<<<<<< HEAD
                 self.IA_gb2_do = True
-=======
                 self.IA_tij_do = True
->>>>>>> 34efd06c
                 continue
             else:
                 raise ValueError('FAST-PT does not recognize "' + entry + '" in the to_do list.')
@@ -312,7 +298,6 @@
             self.X_IA_0E0E = tensor_stuff(p_mat_0E0E, self.N, self.m, self.eta_m, self.l, self.tau_l)
             self.X_IA_0B0B = tensor_stuff(p_mat_0B0B, self.N, self.m, self.eta_m, self.l, self.tau_l)
         
-<<<<<<< HEAD
         
         if self.IA_gb2_do:
             IA_gb2_fe_tab = IA_gb2_fe()
@@ -329,7 +314,6 @@
             p_mat_gb2_S2he = IA_gb2_S2he_tab[:, [0, 1, 5, 6, 7, 8, 9]]
             self.X_IA_gb2_fe = tensor_stuff(p_mat_gb2_fe, self.N, self.m, self.eta_m, self.l, self.tau_l)
             self.X_IA_gb2_he = tensor_stuff(p_mat_gb2_he, self.N, self.m, self.eta_m, self.l, self.tau_l)
-=======
         if self.IA_tij_do:
             IA_tij_feG2_tab = IA_tij_feG2()
             IA_tij_heG2_tab = IA_tij_heG2()
@@ -357,16 +341,12 @@
             self.X_IA_tij_G2G2 = tensor_stuff(p_mat_tij_G2G2, self.N, self.m, self.eta_m, self.l, self.tau_l)
             self.X_IA_tij_F2G2 = tensor_stuff(p_mat_tij_F2G2, self.N, self.m, self.eta_m, self.l, self.tau_l)
             self.X_IA_tij_F2G2reg = tensor_stuff(p_mat_tij_F2G2reg_tab, self.N, self.m, self.eta_m, self.l, self.tau_l)
->>>>>>> 34efd06c
             self.X_IA_gb2_F2 = tensor_stuff(p_mat_gb2_F2, self.N, self.m, self.eta_m, self.l, self.tau_l)
             self.X_IA_gb2_S2F2 = tensor_stuff(p_mat_gb2_S2F2, self.N, self.m, self.eta_m, self.l, self.tau_l)
-<<<<<<< HEAD
             self.X_IA_gb2_S2fe = tensor_stuff(p_mat_gb2_S2fe, self.N, self.m, self.eta_m, self.l, self.tau_l)
             self.X_IA_gb2_S2he = tensor_stuff(p_mat_gb2_S2he, self.N, self.m, self.eta_m, self.l, self.tau_l)
             
-=======
             self.X_IA_gb2_S2G2 = tensor_stuff(p_mat_gb2_S2G2, self.N, self.m, self.eta_m, self.l, self.tau_l)
->>>>>>> 34efd06c
 
 
         if self.OV_do:
@@ -456,11 +436,9 @@
             _, P_1loop = self.EK.PK_original(P_1loop)
 
         return P_1loop, Ps
-<<<<<<< HEAD
-=======
-
-
->>>>>>> 34efd06c
+
+
+
 
 
 
@@ -695,25 +673,6 @@
         P_der = (self.k_original**2)*P
         return P_der
     
-<<<<<<< HEAD
-    def IA_d2(self,P,P_window=None, C_window=None):
-        P_fe, A = self.J_k_tensor(P,self.X_IA_gb2_fe, P_window=P_window, C_window=C_window)
-        if (self.extrap):
-            _, P_fe = self.EK.PK_original(P_fe)
-        P_he, A = self.J_k_tensor(P,self.X_IA_gb2_he, P_window=P_window, C_window=C_window)
-        if (self.extrap):
-            _, P_he = self.EK.PK_original(P_he)
-        P_F2, A = self.J_k_tensor(P,self.X_IA_gb2_F2, P_window=P_window, C_window=C_window)
-        if (self.extrap):
-            _, P_F2 = self.EK.PK_original(P_F2)
-        sig4 = np.trapz(self.k_original ** 3 * P ** 2, x=np.log(self.k_original)) / (2. * pi ** 2)
-        P_d2E = P_F2
-        P_d20E = P_he
-        P_d2E2 = P_fe
-        return 2*P_d2E, 2*P_d20E, 2*P_d2E2
-    
-    def IA_s2(self, P, P_window=None, C_window=None):
-=======
     def IA_ct(self,P,P_window=None, C_window=None):
         P_feG2, A = self.J_k_tensor(P,self.X_IA_tij_feG2, P_window=P_window, C_window=C_window)
         if (self.extrap):
@@ -758,6 +717,13 @@
     
 
     def IA_ctbias(self,P,P_window=None, C_window=None):
+    def IA_d2(self,P,P_window=None, C_window=None):
+        P_fe, A = self.J_k_tensor(P,self.X_IA_gb2_fe, P_window=P_window, C_window=C_window)
+        if (self.extrap):
+            _, P_fe = self.EK.PK_original(P_fe)
+        P_he, A = self.J_k_tensor(P,self.X_IA_gb2_he, P_window=P_window, C_window=C_window)
+        if (self.extrap):
+            _, P_he = self.EK.PK_original(P_he)
         P_F2, A = self.J_k_tensor(P,self.X_IA_gb2_F2, P_window=P_window, C_window=C_window)
         if (self.extrap):
             _, P_F2 = self.EK.PK_original(P_F2)
@@ -765,14 +731,26 @@
         if (self.extrap):
             _, P_G2 = self.EK.PK_original(P_G2)
         P_d2tE = P_G2-P_F2
->>>>>>> 34efd06c
+        sig4 = np.trapz(self.k_original ** 3 * P ** 2, x=np.log(self.k_original)) / (2. * pi ** 2)
+        P_d2E = P_F2
+        P_d20E = P_he
+        P_d2E2 = P_fe
+        return 2*P_d2E, 2*P_d20E, 2*P_d2E2
+    
+    def IA_s2(self, P, P_window=None, C_window=None):
         P_S2F2, A = self.J_k_tensor(P, self.X_IA_gb2_S2F2, P_window=P_window, C_window=C_window)
         if (self.extrap):
             _, P_S2F2 = self.EK.PK_original(P_S2F2)
 
         #P_13S2F2 = P_IA_13S2F2(self.k_original, P)
 
-<<<<<<< HEAD
+        P_S2G2, A = self.J_k_tensor(P, self.X_IA_gb2_S2G2, P_window=P_window, C_window=C_window)
+        if (self.extrap):
+            _, P_S2G2 = self.EK.PK_original(P_S2G2)
+        P_s2tE=P_S2G2-P_S2F2
+
+        return 2*P_d2tE,2*P_s2tE
+
         P_S2fe, A = self.J_k_tensor(P, self.X_IA_gb2_S2fe, P_window=P_window, C_window=C_window)
         if (self.extrap):
             _, P_S2fe = self.EK.PK_original(P_S2fe)
@@ -783,15 +761,6 @@
         P_s20E=P_S2fe
         P_s2E2=P_S2he
         return 2*P_s2E, 2*P_s20E, 2*P_s2E2
-=======
-        P_S2G2, A = self.J_k_tensor(P, self.X_IA_gb2_S2G2, P_window=P_window, C_window=C_window)
-        if (self.extrap):
-            _, P_S2G2 = self.EK.PK_original(P_S2G2)
-        P_s2tE=P_S2G2-P_S2F2
-
-        return 2*P_d2tE,2*P_s2tE
-
->>>>>>> 34efd06c
 
 
     def OV(self, P, P_window=None, C_window=None):
